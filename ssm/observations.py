--- conflicted
+++ resolved
@@ -118,15 +118,11 @@
                             "does not work with autograd because it writes to an array. "
                             "Use DiagonalGaussian instead if you need to support missing data.")
 
-<<<<<<< HEAD
         # stats.multivariate_normal_logpdf supports broadcasting, but we get
         # significant performance benefit if we call it with (TxD), (D,), and (D,D)
         # arrays as inputs
         return np.column_stack([stats.multivariate_normal_logpdf(data, mu, Sigma)
                                for mu, Sigma in zip(mus, Sigmas)])
-=======
-        return stats.multivariate_normal_logpdf(data[:, None, :], mus, Sigmas, mask=mask[:, None, :])
->>>>>>> eaaabe4b
 
     def sample_x(self, z, xhist, input=None, tag=None, with_noise=True):
         D, mus = self.D, self.mus
