--- conflicted
+++ resolved
@@ -938,6 +938,49 @@
 
         return ExuxuTs, ExuyTs, EyyTs, Ens
 
+    def _extend_given_sufficient_statistics(self, expectations, continuous_expectations, inputs):
+        # Continuous expectations are given for Ex, ExxT, and ExxnT
+        assert self.lags == 1, "_extend_given_sufficient_statistics assumes lags == 1."
+        K, D, M, lags = self.K, self.D, self.M, self.lags
+        D_in = D * lags + M + 1
+
+        # Initialize the outputs
+        ExuxuTs = np.zeros((K, D_in, D_in))
+        ExuyTs = np.zeros((K, D_in, D))
+        EyyTs = np.zeros((K, D, D))
+        Ens = np.zeros(K)
+
+        for (Ez, _, _), (_, Ex, smoothed_sigmas, Exxn), u in \
+                zip(expectations, continuous_expectations, inputs):
+            ExxT = smoothed_sigmas + np.einsum('ti,tj->tij', Ex, Ex)
+            u = u[lags:]
+
+            for k in range(K):
+                w = Ez[lags:, k]
+
+                ExuxuTs[k, :D, :D] += np.einsum('t,tij->ij', w, ExxT[:-1])
+                ExuxuTs[k, :D, D:D + M] += np.einsum('t,ti,tj->ij', w, Ex[:-1], u)
+                ExuxuTs[k, :D, -1] += np.einsum('t,ti->i', w, Ex[:-1])
+                ExuxuTs[k, D:D + M, D:D + M] += np.einsum('t,ti,tj->ij', w, u, u)
+                ExuxuTs[k, D:D + M, -1] += np.einsum('t,ti->i', w, u)
+                ExuxuTs[k, -1, -1] += np.sum(w)
+
+                ExuyTs[k, :D, :] += np.einsum('t,tij->ij', w, Exxn)
+                ExuyTs[k, D:D + M, :] += np.einsum('t,ti,tj->ij', w, u, Ex[1:])
+                ExuyTs[k, -1, :] += np.einsum('t,ti->i', w, Ex[1:])
+
+                EyyTs[k] += np.einsum('t,tij->ij', w, ExxT[1:])
+                Ens[k] += np.sum(w)
+
+        # Symmetrize the expectations
+        for k in range(K):
+            ExuxuTs[k, D:D + M, :D] = ExuxuTs[k, :D, D:D + M].T
+            ExuxuTs[k, -1, :D] = ExuxuTs[k, :D, -1].T
+            ExuxuTs[k, -1, D:D + M] = ExuxuTs[k, D:D + M, -1].T
+            assert np.allclose(ExuxuTs[k] - ExuxuTs[k].T, 0.0)
+
+        return ExuxuTs, ExuyTs, EyyTs, Ens
+
     def m_step(self, expectations, datas, inputs, masks, tags,
                J0=None, h0=None, nu0=None, Psi0=None,
                continuous_expectations=None, **kwargs):
@@ -984,48 +1027,12 @@
 
         # Collect the data and weights
         if continuous_expectations is None:
-            ExuxuTs, ExuyTs, EyyTs, Ens = self._get_sufficient_statistics(expectations, datas, inputs)
+            ExuxuTs, ExuyTs, EyyTs, Ens = \
+                self._get_sufficient_statistics(expectations, datas, inputs)
         else:
-            # Continuous expectations are given for Ex, ExxT, and ExxnT
-            assert self.lags == 1, "Continuous expectations can only be given for lags=1 model"
-
-            # Augment the expectations with inputs (u) and affine terms (1's)
-            ExuxuTs = np.zeros((K, D + M + 1, D + M + 1))
-            ExuyTs = np.zeros((K, D + M + 1, D))
-            EyyTs = np.zeros((K, D, D))
-            Ens = np.zeros(K)
-
-            for (Ez, _, _), (_, Ex, smoothed_sigmas, Exxn), u in \
-                    zip(expectations, continuous_expectations, inputs):
-                ExxT = smoothed_sigmas + np.einsum('ti,tj->tij', Ex, Ex)
-                u = u[lags:]
-
-                for k in range(K):
-                    w = Ez[lags:, k]
-
-                    ExuxuTs[k, :D,       :D] += np.einsum('t,tij->ij', w, ExxT[:-1])
-                    ExuxuTs[k, :D,    D:D+M] += np.einsum('t,ti,tj->ij', w, Ex[:-1], u)
-                    ExuxuTs[k, :D,       -1] += np.einsum('t,ti->i', w, Ex[:-1])
-                    ExuxuTs[k, D:D+M, D:D+M] += np.einsum('t,ti,tj->ij', w, u, u)
-                    ExuxuTs[k, D:D+M,    -1] += np.einsum('t,ti->i', w, u)
-                    ExuxuTs[k, -1,       -1] += np.sum(w)
-
-                    ExuyTs[k, :D,    :] += np.einsum('t,tij->ij', w, Exxn)
-                    ExuyTs[k, D:D+M, :] += np.einsum('t,ti,tj->ij', w, u, Ex[1:])
-                    ExuyTs[k, -1,    :] += np.einsum('t,ti->i', w, Ex[1:])
-
-                    EyyTs[k] += np.einsum('t,tij->ij', w, ExxT[1:])
-                    Ens[k]   += np.sum(w)
-
-            # Symmetrize the expectations
-            for k in range(K):
-                ExuxuTs[k, D:D+M,    :D] = ExuxuTs[k, :D, D:D+M].T
-                ExuxuTs[k, -1,       :D] = ExuxuTs[k, :D, -1].T
-                ExuxuTs[k, -1,    D:D+M] = ExuxuTs[k, D:D+M, -1].T
-                assert np.allclose(ExuxuTs[k] - ExuxuTs[k].T, 0.0)
-
-<<<<<<< HEAD
-=======
+            ExuxuTs, ExuyTs, EyyTs, Ens = \
+                self._extend_given_sufficient_statistics(expectations, continuous_expectations, inputs)
+
         # Solve the linear regressions
         for k in range(K):
             Wk = np.linalg.solve(ExuxuTs[k] + J0[k], ExuyTs[k] + h0[k]).T
@@ -1038,7 +1045,6 @@
             nu = nu0 + Ens[k]
             Sigmas[k] = (sqerr + Psi0) / (nu + D + 1)
 
->>>>>>> da59aa71
         # If any states are unused, set their parameters to a perturbation of a used state
         unused = np.where(Ens < 1)[0]
         used = np.where(Ens > 1)[0]
@@ -1049,16 +1055,10 @@
                 Vs[k] = Vs[i] + 0.01 * npr.randn(*Vs[i].shape)
                 bs[k] = bs[i] + 0.01 * npr.randn(*bs[i].shape)
                 Sigmas[k] = Sigmas[i]
-<<<<<<< HEAD
-
-        # Access the properties via their setters
-        self.As = As
-=======
-                
+
         # Update parameters via their setter
         self.As = As
         self.Vs = Vs
->>>>>>> da59aa71
         self.bs = bs
         self.Sigmas = Sigmas
 
@@ -1270,8 +1270,10 @@
         super(SparseAutoRegressiveObservations, self).permute(perm)
         self.As_mask = self.As_mask[perm]
 
+
     def m_step(self, expectations, datas, inputs, masks, tags,
-               J0=None, h0=None, continuous_expectations=None, **kwargs):
+               J0=None, h0=None, nu0=None, Psi0=None,
+               continuous_expectations=None, **kwargs):
         """Compute M-step for Gaussian Auto Regressive Observations.
 
         If `continuous_expectations` is not None, this function will
@@ -1287,7 +1289,8 @@
         """
         K, D, M, lags = self.K, self.D, self.M, self.lags
 
-        As = np.zeros((K, D, D * lags + M))
+        As = np.zeros((K, D, D * lags))
+        Vs = np.zeros((K, D, M))
         bs = np.zeros((K, D))
         Sigmas = np.zeros((K, D, D))
 
@@ -1304,137 +1307,84 @@
                                  np.zeros((M + 1, D))))
             h0 = np.tile(h0[None, :, :], (K, 1, 1))
 
+        if nu0 is None:
+            nu0 = 1
+
+        if Psi0 is None:
+            Psi0 = np.eye(D)
+        elif np.isscalar(Psi0):
+            Psi0 = Psi0 * np.eye(D)
+
         # Collect the data and weights
-        xs, ys, Ezs = [], [], []
-        for (Ez, _, _), data, input, mask, tag in zip(expectations, datas, inputs, masks, tags):
-            if not np.all(mask):
-                raise Exception("Encountered missing data in AutoRegressiveObservations!")
-
-            # Since the fit_linear_regression function includes an intercept, we
-            # don't need to append the intercept to the xs
-            xs.append(
-                np.hstack([data[self.lags-l-1:-l-1] for l in range(self.lags)]
-                          + [input[self.lags:, :self.M]])
-            )
-            ys.append(data[self.lags:])
-            Ezs.append(Ez[self.lags:])
-
         if continuous_expectations is None:
-            # Fit each linear regression to the data
+            ExuxuTs, ExuyTs, EyyTs, Ens = self._get_sufficient_statistics(expectations, datas, inputs)
+        else:
+            # Continuous expectations are given for Ex, ExxT, and ExxnT
+            assert self.lags == 1, "Continuous expectations can only be given for lags=1 model"
+
+            # Augment the expectations with inputs (u) and affine terms (1's)
+            ExuxuTs = np.zeros((K, D + M + 1, D + M + 1))
+            ExuyTs = np.zeros((K, D + M + 1, D))
+            EyyTs = np.zeros((K, D, D))
+            Ens = np.zeros(K)
+
+            for (Ez, _, _), (_, Ex, Covx, Exxn), u in \
+                    zip(expectations, continuous_expectations, inputs):
+                ExxT = Covx + np.einsum('ti,tj->tij', Ex, Ex)
+                u = u[lags:]
+
+                for k in range(K):
+                    w = Ez[lags:, k]
+
+                    ExuxuTs[k, :D,       :D] += np.einsum('t,tij->ij', w, ExxT[:-1])
+                    ExuxuTs[k, :D,    D:D+M] += np.einsum('t,ti,tj->ij', w, Ex[:-1], u)
+                    ExuxuTs[k, :D,       -1] += np.einsum('t,ti->i', w, Ex[:-1])
+                    ExuxuTs[k, D:D+M, D:D+M] += np.einsum('t,ti,tj->ij', w, u, u)
+                    ExuxuTs[k, D:D+M,    -1] += np.einsum('t,ti->i', w, u)
+                    ExuxuTs[k, -1,       -1] += np.sum(w)
+
+                    ExuyTs[k, :D,    :] += np.einsum('t,tij->ij', w, Exxn)
+                    ExuyTs[k, D:D+M, :] += np.einsum('t,ti,tj->ij', w, u, Ex[1:])
+                    ExuyTs[k, -1,    :] += np.einsum('t,ti->i', w, Ex[1:])
+
+                    EyyTs[k] += np.einsum('t,tij->ij', w, ExxT[1:])
+                    Ens[k]   += np.sum(w)
+
+            # Symmetrize the expectations
             for k in range(K):
-                weights_curr = [Ez[:, k] for Ez in Ezs]
-                A_curr, b_curr, sigma_curr = fit_linear_regression(xs, ys,
-                                        weights=weights_curr,
-                                        fit_intercept=True,
-                                        prior_ExxT=J0[k],
-                                        prior_ExyT=h0[k],
-                                        Psi0=1,
-                                        nu0=1
-                                    )
-                As[k] = A_curr
-                bs[k] = b_curr
-                Sigmas[k] = sigma_curr
-        else:
-            # Continuous expectations are given. We are performing an exact
-            # m-step. Pass the sufficient statistics to fit_linear_regression
-            # along with the data.
-            # check instead that the expectations given are sufficient for the
-            # calculation (in practice this will only be used with lags=1)
-            assert self.lags == 1, "Exact parameter update is not yet "\
-                "supported for lags > 1"
-
-            # We have one expectation for each trial from the kalman filter.
-            # Unpack and reformat them for regression.
-            # Each element of ExxTs is a 3D array (T x D x D),
-            # Each element of ExxnTs is a 3D array (T-1 x D x D)
-            # We need to weight the expectations using Ezs,
-            # each element of Ezs is (T-1 x K), then sum along the T axis.
-            Eu = np.zeros((K, M))
-            Ex = np.zeros((K, D))
-            Ey = np.zeros((K, D))
-            ExxT = np.zeros((K, D, D))
-            ExyT = np.zeros((K, D, D))
-            EyyT = np.zeros((K, D, D))
-            for ez, (_, ex, smoothed_sigmas, exxn), u in zip(Ezs, continuous_expectations, inputs):
-                for k in range(K):
-                    exx = smoothed_sigmas + np.swapaxes(ex[:, None], 2,1) @ ex[:, None]
-
-                    Eu[k] += np.sum(u[:-1] * ez[:, k, None], axis=0)
-                    Ex[k] += np.sum(ex[:-1] * ez[:, k, None], axis=0)
-                    Ey[k] += np.sum(ex[1:] * ez[:, k, None], axis=0)
-                    ExxT[k] += np.sum(exx[:-1, :, :] * ez[:, k, None, None], axis=0)
-                    ExyT[k] += np.sum(exxn * ez[:, k, None, None], axis=0)
-                    EyyT[k] += np.sum(exx[1:, :, :] * ez[:, k, None, None], axis=0)
-
-            # Now we need to handle the "augmented" state vector x which includes
-            # the input and bias x_aug = [x u 1]^T, so E[x_aug x_aug^T] =
-            # E[ xxT xuT x]
-            #  [ uxT uuT u]
-            #  [ xT   uT 1]
-
-            # Dimension of ExxT aug should be (K, D+M+1, D+M+1)
-            for k in range(K):
-                weights_curr = [Ez[:, k] for Ez in Ezs]
-                pz_equal_k = np.sum(weights_curr)
-                if M > 0:
-                    ExxT_aug = np.block([
-                                        [ExxT[k], Ex[k].T @ Eu[k], Ex[k].T],
-                                        [Eu[k].T @ Ex[k], Eu[k].T @ Eu[k], Eu[k]],
-                                        [Ex[k], Eu[k], pz_equal_k]
-                                        ])
-                    ExyT_aug = np.block([
-                                        [ExyT[k]],
-                                        [Eu[k] @ Ey[k].T],
-                                        [Ey[k].T]
-                                        ])
-                else:
-                    ExxT_aug = np.block([
-                                        [ExxT[k], Ex[k, None].T],
-                                        [Ex[k, None], pz_equal_k]
-                                        ])
-                    ExyT_aug = np.block([
-                                        [ExyT[k]],
-                                        [Ey[k].T]
-                                        ])
-
-                # Add in the prior
-                ExxT_aug += J0[k]
-                ExyT_aug += h0[k]
-
-                # Solve the linear regression
-                A_curr, b_curr, sigma_curr = fit_linear_regression(
-                                    xs,
-                                    ys,
-                                    weights=None,
-                                    fit_intercept=True,
-                                    expectations=(ExxT_aug,
-                                                  ExyT_aug,
-                                                  EyyT[k],
-                                                  pz_equal_k),
-                                    Psi0=1,
-                                    nu0=1
-                                    )
-                As[k] = A_curr
-                bs[k] = b_curr
-                Sigmas[k] = sigma_curr
+                ExuxuTs[k, D:D+M,    :D] = ExuxuTs[k, :D, D:D+M].T
+                ExuxuTs[k, -1,       :D] = ExuxuTs[k, :D, -1].T
+                ExuxuTs[k, -1,    D:D+M] = ExuxuTs[k, D:D+M, -1].T
+                assert np.allclose(ExuxuTs[k] - ExuxuTs[k].T, 0.0)
+
+        # Solve the linear regressions
+        for k in range(K):
+            Wk = np.linalg.solve(ExuxuTs[k] + J0[k], ExuyTs[k] + h0[k]).T
+            As[k] = Wk[:, :D * lags]
+            Vs[k] = Wk[:, D * lags:-1]
+            bs[k] = Wk[:, -1]
+
+            # Solve for the MAP estimate of the covariance
+            sqerr = EyyTs[k] - 2 * Wk @ ExuyTs[k] + Wk @ ExuxuTs[k] @ Wk.T
+            nu = nu0 + Ens[k]
+            Sigmas[k] = (sqerr + Psi0) / (nu + D + 1)
 
         # If any states are unused, set their parameters to a perturbation of a used state
-        usage = sum([Ez.sum(0) for Ez in Ezs])
-        unused = np.where(usage < 1)[0]
-        used = np.where(usage > 1)[0]
+        unused = np.where(Ens < 1)[0]
+        used = np.where(Ens > 1)[0]
         if len(unused) > 0:
             for k in unused:
                 i = npr.choice(used)
-                self.As[k] = self.As[i] + 0.01 * npr.randn(*self.As[i].shape)
-                self.Vs[k] = self.Vs[i] + 0.01 * npr.randn(*self.Vs[i].shape)
-                self.bs[k] = self.bs[i] + 0.01 * npr.randn(*self.bs[i].shape)
-                self.Sigmas[k] = Sigmas[i]
-
-        # Access the setters
+                As[k] = As[i] + 0.01 * npr.randn(*As[i].shape)
+                Vs[k] = Vs[i] + 0.01 * npr.randn(*Vs[i].shape)
+                bs[k] = bs[i] + 0.01 * npr.randn(*bs[i].shape)
+                Sigmas[k] = Sigmas[i]
+
+        # Update parameters via their setter
         self.As = As
+        self.Vs = Vs
         self.bs = bs
         self.Sigmas = Sigmas
-
 
 class IndependentAutoRegressiveObservations(_AutoRegressiveObservationsBase):
     def __init__(self, K, D, M=0, lags=1):
